--- conflicted
+++ resolved
@@ -4,7 +4,6 @@
 from gittip.elsewhere.twitter import TwitterAccount
 from gittip.testing import GITHUB_USER_UNREGISTERED_LGTEST, Harness
 from gittip.utils import update_homepage_queries_once
-from aspen.http.request import UnicodeWithParams
 
 
 class TestPages(Harness):
@@ -15,11 +14,7 @@
         assert expected in actual
 
     def test_homepage_with_anonymous_giver(self):
-<<<<<<< HEAD
-        self.platforms.twitter.get_account(UnicodeWithParams('bob', {})).opt_in("bob")
-        alice = self.make_participant('alice', anonymous=True, last_bill_result='')
-=======
-        TwitterAccount(self.db, "bob", {}).opt_in("bob")
+        self.platforms.twitter.get_account('bob').opt_in('bob')
         alice = self.make_participant('alice', anonymous_giving=True, last_bill_result='')
         alice.set_tip_to('bob', 1)
         update_homepage_queries_once(self.db)
@@ -29,10 +24,9 @@
         assert expected in actual
 
     def test_homepage_with_anonymous_receiver(self):
-        bob, _ = TwitterAccount(self.db, "bob", {}).opt_in("bob")
+        bob, _ = self.platforms.twitter.get_account('bob').opt_in('bob')
         self.update_participant(bob.participant, anonymous_receiving=True, last_bill_result='')
         alice = self.make_participant('alice', last_bill_result='', claimed_time='now')
->>>>>>> a13474fc
         alice.set_tip_to('bob', 1)
         update_homepage_queries_once(self.db)
 
@@ -63,21 +57,10 @@
         assert expected in actual
 
     def test_github_associate(self):
-<<<<<<< HEAD
-        expected = "Forbidden, program!"
-        actual = self.get('/on/github/associate')
-        assert expected in actual
-
-    def test_twitter_associate(self):
-        expected = "Forbidden, program!"
-        actual = self.get('/on/twitter/associate')
-        assert expected in actual
-=======
         assert self.client.GxT('/on/github/associate').code == 400
 
     def test_twitter_associate(self):
         assert self.client.GxT('/on/twitter/associate').code == 400
->>>>>>> a13474fc
 
     def test_about(self):
         expected = "small weekly cash gifts"
@@ -104,13 +87,8 @@
 
     # This hits the network. XXX add a knob to skip this
     def test_twitter_proxy(self):
-<<<<<<< HEAD
-        expected = "twitter has not joined"
-        actual = self.get('/on/twitter/twitter/').decode('utf8')
-=======
         expected = "Twitter has not joined"
         actual = self.client.GET('/on/twitter/twitter/').body.decode('utf8')
->>>>>>> a13474fc
         assert expected in actual
 
     def test_404(self):
