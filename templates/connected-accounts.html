--- conflicted
+++ resolved
@@ -133,21 +133,6 @@
         </tr>
     </table>
 
-<<<<<<< HEAD
-            {% else %}
-
-            Credit card:
-            <span>{% if participant.last_bill_result != "" %}&#x2718;{% else %}&#x2714;{% endif %}</span>
-            &nbsp; &nbsp; &nbsp;
-            Bank account:
-            <span>{% if participant.last_ach_result != "" %}&#x2718;{% else %}&#x2714;{% endif %}</span>
-
-            {% endif %}
-        </td>
-    </tr>
-</table>
-
-=======
     <h2>Withdrawing Money
         {% if user.ADMIN and participant.balanced_customer_href %}
             <a href="https://dashboard.balancedpayments.com/#/marketplaces/MP12Xw5lL6iaILtqImIoroDL{{ participant.balanced_customer_href }}"
@@ -175,5 +160,4 @@
             </td>
         </tr>
     </table>
-{% endif %}
->>>>>>> 377dd119
+{% endif %}