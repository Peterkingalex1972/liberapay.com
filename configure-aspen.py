--- conflicted
+++ resolved
@@ -38,28 +38,28 @@
 # The homepage wants expensive queries. Let's periodically select into an
 # intermediate table.
 
-def update_homepage_queries_once():
+UPDATE_HOMEPAGE_EVERY = int(os.environ['UPDATE_HOMEPAGE_EVERY'])
+def update_homepage_queries():
     from gittip import utils
-    try:
-        utils.update_global_stats(website)
-        utils.update_homepage_queries_once(website.db)
-    except:
-        tell_sentry(None)
+    while 1:
+        try:
+            utils.update_global_stats(website)
+            utils.update_homepage_queries_once(website.db)
+        except:
+            if tell_sentry:
+                tell_sentry(None)
+            else:
+                tb = traceback.format_exc().strip()
+                log_dammit(tb)
+        time.sleep(UPDATE_HOMEPAGE_EVERY)
 
-update_homepage_queries_once()
-
-UPDATE_HOMEPAGE_EVERY = os.environ['UPDATE_HOMEPAGE_EVERY']
-def update_homepage_queries():
-    if UPDATE_HOMEPAGE_EVERY == '':
-        return
-    update_homepage_every = int(UPDATE_HOMEPAGE_EVERY)
-    while 1:
-        update_homepage_queries_once()
-        time.sleep(update_homepage_every)
-
-homepage_updater = threading.Thread(target=update_homepage_queries)
-homepage_updater.daemon = True
-homepage_updater.start()
+if UPDATE_HOMEPAGE_EVERY > 0:
+    homepage_updater = threading.Thread(target=update_homepage_queries)
+    homepage_updater.daemon = True
+    homepage_updater.start()
+else:
+    from gittip import utils
+    utils.update_global_stats(website)
 
 
 # Server Algorithm
@@ -120,7 +120,6 @@
                       , algorithm['tack_website_onto_request']
                       , algorithm['raise_200_for_OPTIONS']
 
-<<<<<<< HEAD
                       , canonize
                       , configure_payments
                       , authentication.inbound
@@ -140,41 +139,11 @@
                       , csrf.outbound
                       , cache_static.outbound
                       , x_frame_options
-=======
-UPDATE_HOMEPAGE_EVERY = int(os.environ['UPDATE_HOMEPAGE_EVERY'])
-def update_homepage_queries():
-    from gittip import utils
-    while 1:
-        try:
-            utils.update_global_stats(website)
-            utils.update_homepage_queries_once(website.db)
-        except:
-            if tell_sentry:
-                tell_sentry(None)
-            else:
-                tb = traceback.format_exc().strip()
-                log_dammit(tb)
-        time.sleep(UPDATE_HOMEPAGE_EVERY)
-
-if UPDATE_HOMEPAGE_EVERY > 0:
-    homepage_updater = threading.Thread(target=update_homepage_queries)
-    homepage_updater.daemon = True
-    homepage_updater.start()
-else:
-    from gittip import utils
-    utils.update_global_stats(website)
->>>>>>> 5d76f588
 
                       , algorithm['log_traceback_for_5xx']
                       , algorithm['delegate_error_to_simplate']
                       , algorithm['log_traceback_for_exception']
                       , algorithm['log_result_of_request']
 
-<<<<<<< HEAD
                       , timer.end
-                       ]
-=======
-# Do this last so we get accurate times.
-if website.log_metrics:
-    gittip.wireup.request_metrics(website)
->>>>>>> 5d76f588
+                       ]